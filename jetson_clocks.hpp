#ifndef JETSON_CLOCKS_HPP_
#define JETSON_CLOCKS_HPP_

//--------------------------------------------------------//
//                   DOCUMENTATION                        //
//--------------------------------------------------------//
//
// Author: Jordan Ford
// Contact: jsford@andrew.cmu.edu
// Date: September 2019
//
// Description:
// jetson_clocks.hpp is a single header C++ library for
// controlling the various power states of the NVidia
// Jetson Nano, Jetson TX1, Jetson TX2(i),
// and Jetson AGX Xavier.
//
// Notes:
//
// Thus far, this has only been tested on the Jetson TX2 and
// Jetson Nano, but I will happily accept pull requests to
// fix bugs on any platform.
//
// This code is not thread safe (yet?). Do not manipulate power
// state across multiple threads without implementing your own
// synchronization.
//
// License:
//   Copyright (c) 2019 Jordan Ford
//
//   Permission is hereby granted, free of charge, to any person obtaining a
//   copy
//   of this software and associated documentation files (the "Software"), to
//   deal
//   in the Software without restriction, including without limitation the
//   rights
//   to use, copy, modify, merge, publish, distribute, sublicense, and/or sell
//   copies of the Software, and to permit persons to whom the Software is
//   furnished to do so, subject to the following conditions:
//
//   The above copyright notice and this permission notice shall be included in
//   all
//   copies or substantial portions of the Software.
//
//   THE SOFTWARE IS PROVIDED "AS IS", WITHOUT WARRANTY OF ANY KIND, EXPRESS OR
//   IMPLIED, INCLUDING BUT NOT LIMITED TO THE WARRANTIES OF MERCHANTABILITY,
//   FITNESS FOR A PARTICULAR PURPOSE AND NONINFRINGEMENT. IN NO EVENT SHALL THE
//   AUTHORS OR COPYRIGHT HOLDERS BE LIABLE FOR ANY CLAIM, DAMAGES OR OTHER
//   LIABILITY, WHETHER IN AN ACTION OF CONTRACT, TORT OR OTHERWISE, ARISING
//   FROM,
//   OUT OF OR IN CONNECTION WITH THE SOFTWARE OR THE USE OR OTHER DEALINGS IN
//   THE
//   SOFTWARE.

//--------------------------------------------------------//
//                    INTERFACE                           //
//--------------------------------------------------------//

#include <stdexcept>
#include <string>
#include <vector>

namespace jetson_clocks {

/// Check if this process is running with root user permissions.
bool running_as_root();

/// Determine the SOC family of this board.
std::string get_soc_family();

/// Determine the machine type of this board.
std::string get_machine();

/// Set the fan pwm speed of this board.
void set_fan_speed(unsigned char speed);

/// Get the fan pwm speed of this board.
unsigned char get_fan_speed();

/// Get all available GPU clock frequencies.
std::vector<long int> get_gpu_available_freqs();

/// Set the GPU min and max frequencies.
void set_gpu_freq_range(long int min_freq, long int max_freq);

<<<<<<< HEAD
//// Get the current GPU clock freq.
long int get_gpu_cur_freq();

//// Get the minimum GPU clock freq.
long int get_gpu_min_speed();

//// Get the maximum GPU clock freq.
long int get_gpu_max_speed();
=======
/// Get the current GPU usage.
int get_gpu_current_usage();
>>>>>>> b0f099ca

/// Get the allowed EMC clock freqs.
std::vector<long int> get_emc_available_freqs();

/// Set the EMC clock freq.
void set_emc_freq(long int freq);

/// Get the EMC clock freq.
long int get_emc_freq();

/// Get the ids of all cpus.
std::vector<int> get_cpu_ids();

/// Get the available governors for a given cpu.
std::vector<std::string> get_cpu_available_governors(int cpu_id);

/// Get the available clock frequencies for a given cpu.
std::vector<long int> get_cpu_available_freqs(int cpu_id);

/// Get the current clock governor for a given cpu.
std::string get_cpu_governor(int cpu_id);

/// Get the current minimum clock frequency for a given cpu.
long int get_cpu_min_freq(int cpu_id);

/// Get the current maximum clock frequency for a given cpu.
long int get_cpu_max_freq(int cpu_id);

/// Get the current clock frequency for a given cpu.
long int get_cpu_cur_freq(int cpu_id);

/// Set the clock governor for a given cpu.
void set_cpu_governor(int cpu_id, const std::string &gov);

/// Set the minimum clock frequency for a given cpu.
void set_cpu_min_freq(int cpu_id, long int min_freq);

/// Set the maximum clock frequency for a given cpu.
void set_cpu_max_freq(int cpu_id, long int max_freq);

/// Functions will throw this exception if they cannot fulfill their purpose.
struct JetsonClocksException : public virtual std::runtime_error {
  explicit JetsonClocksException(const char *message)
      : std::runtime_error(message) {}
  explicit JetsonClocksException(const std::string &message)
      : std::runtime_error(message.c_str()) {}
};

} // namespace jetson_clocks

//--------------------------------------------------------//
//                    IMPLEMENTATION                      //
//--------------------------------------------------------//

#include <algorithm>
#include <cstdlib>
#include <dirent.h>
#include <fstream>
#include <iostream>
#include <memory>
#include <regex>
#include <sstream>
#include <sys/stat.h>
#include <sys/types.h>
#include <unistd.h>

namespace jetson_clocks {

template <typename T> std::string to_string(T value) {
  std::ostringstream os;
  os << value;
  return os.str();
}

bool running_as_root() { return (geteuid() == 0); }

bool file_exists(const std::string &name) {
  std::ifstream f(name.c_str());
  return f.good();
}

bool file_writable(const std::string &name) {
  if (!file_exists(name)) {
    return false;
  }
  FILE *fp = fopen(name.c_str(), "w");
  return fp != NULL;
}

std::string read_file(const std::string &name) {
  std::ifstream t(name.c_str());
  std::stringstream buffer;
  buffer << t.rdbuf();
  return buffer.str();
}

bool write_file(const std::string &name, const std::string &str) {
  if (!file_writable(name)) {
    return false;
  }
  std::ofstream out(name.c_str());
  out << str;
  return true;
}

std::string strip_newline(const std::string &input) {
  std::string output = input;
  output.erase(std::remove(output.begin(), output.end(), '\n'), output.end());
  return output;
}

std::vector<std::string> list_subdirs(const std::string &path) {
  int dir_count = 0;
  struct dirent *dent;
  DIR *srcdir = opendir(path.c_str());

  std::vector<std::string> dirs;

  if (srcdir == NULL) {
    return dirs;
  }

  while ((dent = readdir(srcdir)) != NULL) {
    struct stat st;

    if (strcmp(dent->d_name, ".") == 0 || strcmp(dent->d_name, "..") == 0)
      continue;

    if (fstatat(dirfd(srcdir), dent->d_name, &st, 0) < 0) {
      continue;
    }

    if (S_ISDIR(st.st_mode)) {
      dirs.push_back(dent->d_name);
    }
  }
  closedir(srcdir);
  return dirs;
}

std::string get_soc_family() {
  std::string soc_family = "";
  if (file_exists("/sys/devices/soc0/family")) {
    soc_family = read_file("/sys/devices/soc0/family");
  } else if (file_exists("/proc/device-tree/compatible")) {
    std::string compat_file = read_file("/proc/device-tree/compatible");
    if (compat_file.find("nvidia,tegra210") != std::string::npos) { // Nano
      soc_family = "tegra210";
    } else if (compat_file.find("nvidia,tegra186") != std::string::npos) {
      soc_family = "tegra186";
    } else if (compat_file.find("nvidia,tegra194") != std::string::npos) {
      soc_family = "tegra194";
    }
  } else {
    throw JetsonClocksException("SOC family cannot be found.");
  }
  return soc_family;
}

std::string get_machine() {
  std::string machine = "";
  if (file_exists("/sys/devices/soc0/family")) {
    if (file_exists("/sys/devices/soc0/machine")) {
      machine = read_file("/sys/devices/soc0/machine");
    }
  } else if (file_exists("/proc/device-tree/model")) {
    machine = read_file("/proc/device-tree/model");
  } else {
    throw JetsonClocksException("machine type cannot be found.");
  }
  return machine;
}

void set_fan_speed(unsigned char speed) {
  if (!running_as_root()) {
    throw JetsonClocksException(
        "fan speed can not be set without root permissions.");
  }

  // Jetson-TK1 CPU fan is always ON.
  if (get_machine() == "jetson-tk1") {
    return;
  }

  std::string path = "";

  if (file_writable("/sys/kernel/debug/tegra_fan/target_pwm")) {
    path = "/sys/kernel/debug/tegra_fan/target_pwm";
  } else if (file_writable("/sys/devices/pwm-fan/target_pwm")) {
    path = "/sys/devices/pwm-fan/target_pwm";
  } else {
    throw JetsonClocksException("fan speed file not found.");
  }

  std::string speed_string = to_string(static_cast<int>(speed));
  write_file(path, speed_string);
}

unsigned char get_fan_speed() {
  if (!running_as_root()) {
    throw JetsonClocksException(
        "fan speed cannot be read without root permissions.");
  }

  // Jetson-TK1 CPU fan is always ON.
  if (get_machine() == "jetson-tk1") {
    return 255;
  }

  std::string path = "";

  if (file_writable("/sys/kernel/debug/tegra_fan/target_pwm")) {
    path = "/sys/kernel/debug/tegra_fan/target_pwm";
  } else if (file_writable("/sys/devices/pwm-fan/target_pwm")) {
    path = "/sys/devices/pwm-fan/target_pwm";
  } else {
    throw JetsonClocksException("fan speed file not found.");
  }

  return std::stoi(read_file(path));
}

std::vector<long int> get_gpu_available_freqs() {
  if (!running_as_root()) {
    throw JetsonClocksException(
        "cannot read gpu available freqs without root permissions.");
  }

  std::string soc_family = get_soc_family();

  std::string GPU_AVAILABLE_FREQS = "";

  if (soc_family == "tegra186") {
    GPU_AVAILABLE_FREQS = "/sys/devices/17000000.gp10b/devfreq/17000000.gp10b/"
                          "available_frequencies";
  } else if (soc_family == "tegra210") {
    GPU_AVAILABLE_FREQS =
        "/sys/devices/57000000.gpu/devfreq/57000000.gpu/available_frequencies";
  } else if (soc_family == "tegra194") {
    GPU_AVAILABLE_FREQS = "/sys/devices/17000000.gv11b/devfreq/17000000.gv11b/"
                          "available_frequencies";
  }else {
    throw JetsonClocksException(
        "cannot read gpu available freqs with unsupported SOC family " +
        soc_family + ".");
  }

  std::string speedstr = read_file(GPU_AVAILABLE_FREQS);
  std::istringstream iss(speedstr);

  long int s;
  std::vector<long int> speeds;
  while (iss >> s) {
    speeds.push_back(s);
  }

  std::sort(speeds.begin(), speeds.end(), std::less<long int>());
  return speeds;
}

void set_gpu_freq_range(long int min_freq, long int max_freq) {
  if (!running_as_root()) {
    throw JetsonClocksException(
        "cannot set gpu freq range without root permissions.");
  }

  std::vector<long int> available_freqs = get_gpu_available_freqs();

  // Min freq must be available.
  if (std::find(available_freqs.begin(), available_freqs.end(), min_freq) ==
      available_freqs.end()) {
    throw JetsonClocksException(
        "selected gpu minimum frequency is not available.");
  }

  // Max freq must be available.
  if (std::find(available_freqs.begin(), available_freqs.end(), max_freq) ==
      available_freqs.end()) {
    throw JetsonClocksException(
        "selected gpu maximum frequency is not available.");
  }

  std::string soc_family = get_soc_family();

  std::string GPU_MIN_FREQ = "";
  std::string GPU_MAX_FREQ = "";
  std::string GPU_CUR_FREQ = "";
  std::string GPU_RAIL_GATE = "";

  if (soc_family == "tegra186") {
    GPU_MIN_FREQ =
        "/sys/devices/17000000.gp10b/devfreq/17000000.gp10b/min_freq";
    GPU_MAX_FREQ =
        "/sys/devices/17000000.gp10b/devfreq/17000000.gp10b/max_freq";
    GPU_RAIL_GATE = "/sys/devices/17000000.gp10b/devfreq/17000000.gp10b/device/"
                    "railgate_enable";
  } else if (soc_family == "tegra210") {
    GPU_MIN_FREQ = "/sys/devices/57000000.gpu/devfreq/57000000.gpu/min_freq";
    GPU_MAX_FREQ = "/sys/devices/57000000.gpu/devfreq/57000000.gpu/max_freq";
    GPU_RAIL_GATE =
        "/sys/devices/57000000.gpu/devfreq/57000000.gpu/device/railgate_enable";
  } else if (soc_family == "tegra194") {
    GPU_MIN_FREQ =
        "/sys/devices/17000000.gv11b/devfreq/17000000.gv11b/min_freq";
    GPU_MAX_FREQ =
        "/sys/devices/17000000.gv11b/devfreq/17000000.gv11b/max_freq";
    GPU_RAIL_GATE = "/sys/devices/17000000.gv11b/devfreq/17000000.gv11b/device/"
                    "railgate_enable";
  } else {
    throw JetsonClocksException(
        "cannot gpu frequency range with unsupported SOC family " + soc_family +
        ".");
  }

  write_file(GPU_MIN_FREQ, to_string(min_freq));
  write_file(GPU_MAX_FREQ, to_string(max_freq));
  write_file(GPU_RAIL_GATE, "0");
}

<<<<<<< HEAD
long int get_gpu_cur_freq() {
  if (!running_as_root()) {
    throw JetsonClocksException(
        "cannot get gpu current freq. without root permissions.");
  }

  std::string soc_family = get_soc_family();

  std::string PATH = "";

  if (soc_family == "tegra186") { // TODO
    PATH = "";
  } else if (soc_family == "tegra210") { // TODO
    PATH = "";
  } else if (soc_family == "tegra194") {
    PATH = "/sys/devices/17000000.gv11b/devfreq/17000000.gv11b/cur_freq";
  } else {
    throw JetsonClocksException(
        "cannot get current gpu frequency with unsupported SOC family " + soc_family +
        ".");
  }

  if (!file_exists(PATH)) {
    throw JetsonClocksException("cannot get current gpu freq. because " + PATH +
                                " does not exist.");
  }

  long int cur_freq = std::stoi(read_file(PATH));

  return cur_freq;
}

long int get_gpu_min_freq() {
  if (!running_as_root()) {
    throw JetsonClocksException(
        "cannot get gpu min freq. without root permissions.");
  }

  std::string soc_family = get_soc_family();

  std::string PATH = "";

  if (soc_family == "tegra186") { // TODO
    PATH = "";
  } else if (soc_family == "tegra210") { // TODO
    PATH = "";
  } else if (soc_family == "tegra194") {
    PATH = "/sys/devices/17000000.gv11b/devfreq/17000000.gv11b/min_freq";
  } else {
    throw JetsonClocksException(
        "cannot get gpu min frequency with unsupported SOC family " + soc_family +
        ".");
  }

  if (!file_exists(PATH)) {
    throw JetsonClocksException("cannot get min gpu freq. because " + PATH +
                                " does not exist.");
  }

  long int min_freq = std::stoi(read_file(PATH));

  return min_freq;
}

long int get_gpu_max_freq() {
  if (!running_as_root()) {
    throw JetsonClocksException(
        "cannot get gpu max freq. without root permissions.");
  }

  std::string soc_family = get_soc_family();

  std::string PATH = "";

  if (soc_family == "tegra186") { // TODO
    PATH = "";
  } else if (soc_family == "tegra210") { // TODO
    PATH = "";
  } else if (soc_family == "tegra194") {
    PATH = "/sys/devices/17000000.gv11b/devfreq/17000000.gv11b/max_freq";
  } else {
    throw JetsonClocksException(
        "cannot get gpu max frequency with unsupported SOC family " + soc_family +
        ".");
  }

  if (!file_exists(PATH)) {
    throw JetsonClocksException("cannot get max gpu freq. because " + PATH +
                                " does not exist.");
  }

  long int max_freq = std::stoi(read_file(PATH));

  return max_freq;
=======
int get_gpu_current_usage() {
  std::string soc_family = get_soc_family();

  std::string GPU_USAGE = "";
  if (soc_family == "tegra210") {
    GPU_USAGE = "/sys/devices/gpu.0/load";
  } else {
    throw JetsonClocksException("cannot get current GPU usage. SOC family unsupported.");
  }

  return std::stoi(read_file(GPU_USAGE));
>>>>>>> b0f099ca
}

std::vector<long int> get_emc_available_freqs() {
  if (!running_as_root()) {
    throw JetsonClocksException(
        "cannot read EMC available freqs without root permissions.");
  }

  std::string soc_family = get_soc_family();

  std::string EMC_ISO_CAP = "";
  std::string EMC_MIN_FREQ = "";
  std::string EMC_MAX_FREQ = "";

  if (soc_family == "tegra186" || soc_family == "tegra194") {
    EMC_ISO_CAP = "/sys/kernel/nvpmodel_emc_cap/emc_iso_cap";
    EMC_MIN_FREQ = "/sys/kernel/debug/bpmp/debug/clk/emc/min_rate";
    EMC_MAX_FREQ = "/sys/kernel/debug/bpmp/debug/clk/emc/max_rate";

    long int emc_cap = std::stoi(read_file(EMC_ISO_CAP));
    long int emc_fmax = std::stoi(read_file(EMC_MAX_FREQ));
    if (emc_cap > 0 && emc_cap < emc_fmax) {
      EMC_MAX_FREQ = EMC_ISO_CAP;
    }
  } else if (soc_family == "tegra210") {
    EMC_MIN_FREQ = "/sys/kernel/debug/tegra_bwmgr/min_rate";
    EMC_MAX_FREQ = "/sys/kernel/debug/tegra_bwmgr/max_rate";
  } else {
    throw JetsonClocksException(
        "cannot get emc available frequencies. SOC family unsupported.");
  }

  long int min_freq = std::stoi(read_file(EMC_MIN_FREQ));
  long int max_freq = std::stoi(read_file(EMC_MAX_FREQ));
  return {min_freq, max_freq};
}

long int get_emc_freq() {
  if (!running_as_root()) {
    throw JetsonClocksException(
        "cannot read EMC freq without root permissions.");
  }

  std::string soc_family = get_soc_family();

  std::string EMC_UPDATE_FREQ = "";
  std::string EMC_FREQ_OVERRIDE = "";

  if (soc_family == "tegra186" | soc_family == "tagra194") {
    EMC_UPDATE_FREQ = "/sys/kernel/debug/bpmp/debug/clk/emc/rate";
    EMC_FREQ_OVERRIDE = "/sys/kernel/debug/bpmp/debug/clk/emc/mrq_rate_locked";
  } else if (soc_family == "tegra210") {
    EMC_UPDATE_FREQ = "/sys/kernel/debug/clk/override.emc/clk_update_rate";
    EMC_FREQ_OVERRIDE = "/sys/kernel/debug/clk/override.emc/clk_state";
  } else {
    throw JetsonClocksException(
        "cannot get emc frequency. SOC family unsupported.");
  }

  return std::stoi(read_file(EMC_UPDATE_FREQ));
}

void set_emc_freq(long int freq) {
  if (!running_as_root()) {
    throw JetsonClocksException(
        "cannot set EMC freq without root permissions.");
  }

  auto emc_freqs = get_emc_available_freqs();
  long int min_freq = emc_freqs[0];
  long int max_freq = emc_freqs[emc_freqs.size() - 1];
  if (freq < min_freq || freq > max_freq) {
    throw JetsonClocksException("emc frequency not in acceptable range.");
  }

  std::string soc_family = get_soc_family();

  std::string EMC_UPDATE_FREQ = "";
  std::string EMC_FREQ_OVERRIDE = "";

  if (soc_family == "tegra186" || soc_family == "tegra194") {
    EMC_UPDATE_FREQ = "/sys/kernel/debug/bpmp/debug/clk/emc/rate";
    EMC_FREQ_OVERRIDE = "/sys/kernel/debug/bpmp/debug/clk/emc/mrq_rate_locked";
  } else if (soc_family == "tegra210") {
    EMC_UPDATE_FREQ = "/sys/kernel/debug/clk/override.emc/clk_update_rate";
    EMC_FREQ_OVERRIDE = "/sys/kernel/debug/clk/override.emc/clk_state";
  } else {
    throw JetsonClocksException(
        "cannot set emc frequency with unsupported soc_family" + soc_family +
        ".");
  }

  write_file(EMC_UPDATE_FREQ, to_string(freq));
  write_file(EMC_FREQ_OVERRIDE, "1");
}

std::vector<int> get_cpu_ids() {
  if (!running_as_root()) {
    throw JetsonClocksException(
        "cannot look up CPU ids without root permissions.");
  }

  // Find all directories in /sys/devices/system/cpu/ ending in cpu[0-9].
  std::vector<std::string> cpu_subdirs;
  {
    std::vector<std::string> all_subdirs =
        list_subdirs("/sys/devices/system/cpu/");

    std::regex reg("(.*)cpu[0-9]");
    std::copy_if(
        all_subdirs.begin(), all_subdirs.end(), std::back_inserter(cpu_subdirs),
        [&reg](const std::string &str) { return std::regex_match(str, reg); });
  }

  std::vector<int> ids;
  for (const auto &dir : cpu_subdirs) {
    ids.push_back(dir[dir.size() - 1] - '0');
  }
  std::sort(ids.begin(), ids.end(), std::less<int>());
  return ids;
}

std::vector<long int> get_cpu_available_freqs(int cpu_id) {
  if (!running_as_root()) {
    throw JetsonClocksException(
        "cannot look up CPU available frequencies without root permissions.");
  }

  std::string path = "/sys/devices/system/cpu/cpu" + to_string(cpu_id) +
                     "/cpufreq/scaling_available_frequencies";

  if (!file_exists(path)) {
    throw JetsonClocksException(
        "cannot get cpu available frequencies because " + path +
        " does not exist.");
  }

  std::string speedstr = read_file(path);
  std::istringstream iss(speedstr);

  long int s;
  std::vector<long int> speeds;
  while (iss >> s) {
    speeds.push_back(s);
  }

  std::sort(speeds.begin(), speeds.end(), std::less<long int>());
  return speeds;
}

std::vector<std::string> get_cpu_available_governors(int cpu_id) {
  if (!running_as_root()) {
    throw JetsonClocksException(
        "cannot look up CPU available governors without root permissions.");
  }

  std::string path = "/sys/devices/system/cpu/cpu" + to_string(cpu_id) +
                     "/cpufreq/scaling_available_governors";

  if (!file_exists(path)) {
    throw JetsonClocksException(
        "cannot look up CPU available governors because " + path +
        " does not exist.");
  }

  std::string govstr = strip_newline(read_file(path));

  std::istringstream iss(govstr);
  std::vector<std::string> governors((std::istream_iterator<std::string>(iss)),
                                     std::istream_iterator<std::string>());
  return governors;
}

std::string get_cpu_governor(int cpu_id) {
  if (!running_as_root()) {
    throw JetsonClocksException(
        "cannot get cpu governor without root permissions.");
  }

  std::string path = "/sys/devices/system/cpu/cpu" + to_string(cpu_id) +
                     "/cpufreq/scaling_governor";

  if (!file_exists(path)) {
    throw JetsonClocksException("cannot get cpu governor because " + path +
                                " does not exist.");
  }

  std::string governor = strip_newline(read_file(path));
  return governor;
}

long int get_cpu_min_freq(int cpu_id) {
  if (!running_as_root()) {
    throw JetsonClocksException(
        "cannot get cpu min. freq. without root permissions.");
  }

  std::string path = "/sys/devices/system/cpu/cpu" + to_string(cpu_id) +
                     "/cpufreq/scaling_min_freq";

  if (!file_exists(path)) {
    throw JetsonClocksException("cannot get min. freq. because " + path +
                                " does not exist.");
  }

  long int min_freq = std::stoi(read_file(path));

  return min_freq;
}

long int get_cpu_max_freq(int cpu_id) {
  if (!running_as_root()) {
    throw JetsonClocksException(
        "cannot get cpu max. freq. without root permissions.");
  }

  std::string path = "/sys/devices/system/cpu/cpu" + to_string(cpu_id) +
                     "/cpufreq/scaling_max_freq";

  if (!file_exists(path)) {
    throw JetsonClocksException("cannot get max. freq. because " + path +
                                " does not exist.");
  }

  long int max_freq = std::stoi(read_file(path));

  return max_freq;
}

long int get_cpu_cur_freq(int cpu_id) {
  if (!running_as_root()) {
    throw JetsonClocksException(
        "cannot get cpu current freq. without root permissions.");
  }

  std::string path = "/sys/devices/system/cpu/cpu" + to_string(cpu_id) +
                     "/cpufreq/scaling_cur_freq";

  if (!file_exists(path)) {
    throw JetsonClocksException("cannot get current cpu freq. because " + path +
                                " does not exist.");
  }

  long int cur_freq = std::stoi(read_file(path));

  return cur_freq;
}

void set_cpu_min_freq(int cpu_id, long int min_freq) {
  if (!running_as_root()) {
    throw JetsonClocksException(
        "cannot set CPU min. freq. without root permissions.");
  }

  std::string path = "/sys/devices/system/cpu/cpu" + to_string(cpu_id) +
                     "/cpufreq/scaling_min_freq";
  if (!file_writable(path)) {
    throw JetsonClocksException("cannot set cpu" + to_string(cpu_id) +
                                " min. freq. because " + path +
                                " is not writable.");
  }

  auto available_freqs = get_cpu_available_freqs(cpu_id);

  if (std::find(available_freqs.begin(), available_freqs.end(), min_freq) ==
      available_freqs.end()) {
    throw JetsonClocksException(to_string(min_freq) +
                                " is not an available min. freq.");
  }

  write_file("/sys/module/qos/parameters/enable", "0");

  if (get_soc_family() == "tegra186") {
    write_file("/sys/kernel/debug/tegra_cpufreq/M_CLUSTER/cc3/enable", "0");
    write_file("/sys/kernel/debug/tegra_cpufreq/B_CLUSTER/cc3/enable", "0");
  }
  // The AGX (tegra194) has similar files at /sys/kernel/debug/tegra_cpufreq/CLUSTER[0-3]/cc3/enable.
  // On my machine, these are all '1', so I am not sure if they should be disabled.

  write_file(path, to_string(min_freq));
}

void set_cpu_max_freq(int cpu_id, long int max_freq) {
  if (!running_as_root()) {
    throw JetsonClocksException(
        "cannot set CPU max. freq. without root permissions.");
  }

  std::string path = "/sys/devices/system/cpu/cpu" + to_string(cpu_id) +
                     "/cpufreq/scaling_max_freq";
  if (!file_writable(path)) {
    throw JetsonClocksException("cannot set cpu" + to_string(cpu_id) +
                                " max. freq. because " + path +
                                " is not writable.");
  }

  auto available_freqs = get_cpu_available_freqs(cpu_id);

  if (std::find(available_freqs.begin(), available_freqs.end(), max_freq) ==
      available_freqs.end()) {
    throw JetsonClocksException(to_string(max_freq) +
                                " is not an available max. freq.");
  }

  write_file("/sys/module/qos/parameters/enable", "0");

  if (get_soc_family() == "tegra186") {
    write_file("/sys/kernel/debug/tegra_cpufreq/M_CLUSTER/cc3/enable", "0");
    write_file("/sys/kernel/debug/tegra_cpufreq/B_CLUSTER/cc3/enable", "0");
  }
  // The AGX (tegra194) has similar files at /sys/kernel/debug/tegra_cpufreq/CLUSTER[0-3]/cc3/enable.
  // On my machine, these are all '1', so I am not sure if they should be disabled.

  write_file(path, to_string(max_freq));
}

void set_cpu_governor(int cpu_id, const std::string &governor) {
  if (!running_as_root()) {
    throw JetsonClocksException(
        "cannot set CPU governor without root permissions.");
  }

  std::string path = "/sys/devices/system/cpu/cpu" + to_string(cpu_id) +
                     "/cpufreq/scaling_governor";
  if (!file_exists(path)) {
    throw JetsonClocksException("cannot set cpu" + to_string(cpu_id) +
                                " governor because " + path +
                                " is not writable.");
  }

  auto available_govs = get_cpu_available_governors(cpu_id);

  if (std::find(available_govs.begin(), available_govs.end(), governor) ==
      available_govs.end()) {
    throw JetsonClocksException(governor + " is not an available governor.");
  }

  write_file("/sys/module/qos/parameters/enable", "0");

  if (get_soc_family() == "tegra186") {
    write_file("/sys/kernel/debug/tegra_cpufreq/M_CLUSTER/cc3/enable", "0");
    write_file("/sys/kernel/debug/tegra_cpufreq/B_CLUSTER/cc3/enable", "0");
  }
  // The AGX (tegra194) has similar files at /sys/kernel/debug/tegra_cpufreq/CLUSTER[0-3]/cc3/enable.
  // On my machine, these are all '1', so I am not sure if they should be disabled.

  write_file(path, governor);
}

} // namespace jetson_clock

#endif // JETSON_CLOCKS_HPP_<|MERGE_RESOLUTION|>--- conflicted
+++ resolved
@@ -83,19 +83,17 @@
 /// Set the GPU min and max frequencies.
 void set_gpu_freq_range(long int min_freq, long int max_freq);
 
-<<<<<<< HEAD
-//// Get the current GPU clock freq.
+/// Get the current GPU clock freq.
 long int get_gpu_cur_freq();
 
-//// Get the minimum GPU clock freq.
+/// Get the minimum GPU clock freq.
 long int get_gpu_min_speed();
 
-//// Get the maximum GPU clock freq.
+/// Get the maximum GPU clock freq.
 long int get_gpu_max_speed();
-=======
+
 /// Get the current GPU usage.
 int get_gpu_current_usage();
->>>>>>> b0f099ca
 
 /// Get the allowed EMC clock freqs.
 std::vector<long int> get_emc_available_freqs();
@@ -415,7 +413,6 @@
   write_file(GPU_RAIL_GATE, "0");
 }
 
-<<<<<<< HEAD
 long int get_gpu_cur_freq() {
   if (!running_as_root()) {
     throw JetsonClocksException(
@@ -510,7 +507,8 @@
   long int max_freq = std::stoi(read_file(PATH));
 
   return max_freq;
-=======
+}
+
 int get_gpu_current_usage() {
   std::string soc_family = get_soc_family();
 
@@ -522,7 +520,6 @@
   }
 
   return std::stoi(read_file(GPU_USAGE));
->>>>>>> b0f099ca
 }
 
 std::vector<long int> get_emc_available_freqs() {
@@ -548,8 +545,8 @@
       EMC_MAX_FREQ = EMC_ISO_CAP;
     }
   } else if (soc_family == "tegra210") {
-    EMC_MIN_FREQ = "/sys/kernel/debug/tegra_bwmgr/min_rate";
-    EMC_MAX_FREQ = "/sys/kernel/debug/tegra_bwmgr/max_rate";
+    EMC_MIN_FREQ = "/sys/kernel/debug/tegra_bwmgr/emc_min_rate";
+    EMC_MAX_FREQ = "/sys/kernel/debug/tegra_bwmgr/emc_max_rate";
   } else {
     throw JetsonClocksException(
         "cannot get emc available frequencies. SOC family unsupported.");
